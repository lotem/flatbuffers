/*
 * Copyright 2014 Google Inc. All rights reserved.
 *
 * Licensed under the Apache License, Version 2.0 (the "License");
 * you may not use this file except in compliance with the License.
 * You may obtain a copy of the License at
 *
 *     http://www.apache.org/licenses/LICENSE-2.0
 *
 * Unless required by applicable law or agreed to in writing, software
 * distributed under the License is distributed on an "AS IS" BASIS,
 * WITHOUT WARRANTIES OR CONDITIONS OF ANY KIND, either express or implied.
 * See the License for the specific language governing permissions and
 * limitations under the License.
 */

#ifndef FLATBUFFERS_IDL_H_
#define FLATBUFFERS_IDL_H_

#include <map>
#include <stack>
#include <memory>
#include <functional>

#include "flatbuffers/flatbuffers.h"
#include "flatbuffers/hash.h"
#include "flatbuffers/reflection.h"

// This file defines the data types representing a parsed IDL (Interface
// Definition Language) / schema file.

namespace flatbuffers {

// The order of these matters for Is*() functions below.
// Additionally, Parser::ParseType assumes bool..string is a contiguous range
// of type tokens.
#define FLATBUFFERS_GEN_TYPES_SCALAR(TD) \
  TD(NONE,   "",       uint8_t,  byte,   byte,    byte,   uint8,   u8) \
  TD(UTYPE,  "",       uint8_t,  byte,   byte,    byte,   uint8,   u8) /* begin scalar/int */ \
  TD(BOOL,   "bool",   uint8_t,  boolean,byte,    bool,   bool,    bool) \
  TD(CHAR,   "byte",   int8_t,   byte,   int8,    sbyte,  int8,    i8) \
  TD(UCHAR,  "ubyte",  uint8_t,  byte,   byte,    byte,   uint8,   u8) \
  TD(SHORT,  "short",  int16_t,  short,  int16,   short,  int16,   i16) \
  TD(USHORT, "ushort", uint16_t, short,  uint16,  ushort, uint16,  u16) \
  TD(INT,    "int",    int32_t,  int,    int32,   int,    int32,   i32) \
  TD(UINT,   "uint",   uint32_t, int,    uint32,  uint,   uint32,  u32) \
  TD(LONG,   "long",   int64_t,  long,   int64,   long,   int64,   i64) \
  TD(ULONG,  "ulong",  uint64_t, long,   uint64,  ulong,  uint64,  u64) /* end int */ \
  TD(FLOAT,  "float",  float,    float,  float32, float,  float32, f32) /* begin float */ \
  TD(DOUBLE, "double", double,   double, float64, double, float64, f64) /* end float/scalar */
#define FLATBUFFERS_GEN_TYPES_POINTER(TD) \
  TD(STRING, "string", Offset<void>, int, int, StringOffset, int, i32) \
  TD(VECTOR, "",       Offset<void>, int, int, VectorOffset, int, i32) \
  TD(STRUCT, "",       Offset<void>, int, int, int, int, i32) \
  TD(UNION,  "",       Offset<void>, int, int, int, int, i32)

// The fields are:
// - enum
// - FlatBuffers schema type.
// - C++ type.
// - Java type.
// - Go type.
// - C# / .Net type.
// - Python type.
// - Rust type.

// using these macros, we can now write code dealing with types just once, e.g.

/*
switch (type) {
  #define FLATBUFFERS_TD(ENUM, IDLTYPE, CTYPE, JTYPE, GTYPE, NTYPE, PTYPE, RTYPE) \
    case BASE_TYPE_ ## ENUM: \
      // do something specific to CTYPE here
    FLATBUFFERS_GEN_TYPES(FLATBUFFERS_TD)
  #undef FLATBUFFERS_TD
}
*/

#define FLATBUFFERS_GEN_TYPES(TD) \
        FLATBUFFERS_GEN_TYPES_SCALAR(TD) \
        FLATBUFFERS_GEN_TYPES_POINTER(TD)

// Create an enum for all the types above.
#ifdef __GNUC__
__extension__  // Stop GCC complaining about trailing comma with -Wpendantic.
#endif
enum BaseType {
#define FLATBUFFERS_TD(ENUM, IDLTYPE, CTYPE, JTYPE, GTYPE, NTYPE, PTYPE, RTYPE) \
      BASE_TYPE_ ## ENUM,
    FLATBUFFERS_GEN_TYPES(FLATBUFFERS_TD)
  #undef FLATBUFFERS_TD
};

#define FLATBUFFERS_TD(ENUM, IDLTYPE, CTYPE, JTYPE, GTYPE, NTYPE, PTYPE, RTYPE) \
    static_assert(sizeof(CTYPE) <= sizeof(largest_scalar_t), \
                  "define largest_scalar_t as " #CTYPE);
  FLATBUFFERS_GEN_TYPES(FLATBUFFERS_TD)
#undef FLATBUFFERS_TD

inline bool IsScalar (BaseType t) { return t >= BASE_TYPE_UTYPE &&
                                           t <= BASE_TYPE_DOUBLE; }
inline bool IsInteger(BaseType t) { return t >= BASE_TYPE_UTYPE &&
                                           t <= BASE_TYPE_ULONG; }
inline bool IsFloat  (BaseType t) { return t == BASE_TYPE_FLOAT ||
                                           t == BASE_TYPE_DOUBLE; }
inline bool IsLong   (BaseType t) { return t == BASE_TYPE_LONG ||
                                           t == BASE_TYPE_ULONG; }

extern const char *const kTypeNames[];
extern const char kTypeSizes[];

inline size_t SizeOf(BaseType t) {
  return kTypeSizes[t];
}

struct StructDef;
struct EnumDef;
class Parser;

// Represents any type in the IDL, which is a combination of the BaseType
// and additional information for vectors/structs_.
struct Type {
  explicit Type(BaseType _base_type = BASE_TYPE_NONE,
                StructDef *_sd = nullptr, EnumDef *_ed = nullptr)
    : base_type(_base_type),
      element(BASE_TYPE_NONE),
      struct_def(_sd),
      enum_def(_ed)
  {}

  bool operator==(const Type &o) {
    return base_type == o.base_type && element == o.element &&
           struct_def == o.struct_def && enum_def == o.enum_def;
  }

  Type VectorType() const { return Type(element, struct_def, enum_def); }

  Offset<reflection::Type> Serialize(FlatBufferBuilder *builder) const;

  BaseType base_type;
  BaseType element;       // only set if t == BASE_TYPE_VECTOR
  StructDef *struct_def;  // only set if t or element == BASE_TYPE_STRUCT
  EnumDef *enum_def;      // set if t == BASE_TYPE_UNION / BASE_TYPE_UTYPE,
                          // or for an integral type derived from an enum.
};

// Represents a parsed scalar value, it's type, and field offset.
struct Value {
  Value() : constant("0"), offset(static_cast<voffset_t>(
                                ~(static_cast<voffset_t>(0U)))) {}
  Type type;
  std::string constant;
  voffset_t offset;
};

// Helper class that retains the original order of a set of identifiers and
// also provides quick lookup.
template<typename T> class SymbolTable {
 public:
  ~SymbolTable() {
    for (auto it = vec.begin(); it != vec.end(); ++it) {
      delete *it;
    }
  }

  bool Add(const std::string &name, T *e) {
    vec.emplace_back(e);
    auto it = dict.find(name);
    if (it != dict.end()) return true;
    dict[name] = e;
    return false;
  }

  void Move(const std::string &oldname, const std::string &newname) {
    auto it = dict.find(oldname);
    if (it != dict.end()) {
      auto obj = it->second;
      dict.erase(it);
      dict[newname] = obj;
    } else {
      assert(false);
    }
  }

  T *Lookup(const std::string &name) const {
    auto it = dict.find(name);
    return it == dict.end() ? nullptr : it->second;
  }

 public:
  std::map<std::string, T *> dict;      // quick lookup
  std::vector<T *> vec;  // Used to iterate in order of insertion
};

// A name space, as set in the schema.
struct Namespace {
  std::vector<std::string> components;

  // Given a (potentally unqualified) name, return the "fully qualified" name
  // which has a full namespaced descriptor.
  // With max_components you can request less than the number of components
  // the current namespace has.
  std::string GetFullyQualifiedName(const std::string &name,
                                    size_t max_components = 1000,
                                    const std::string &sep = ".") const;
};

// Base class for all definition types (fields, structs_, enums_).
struct Definition {
  Definition() : generated(false), defined_namespace(nullptr),
                 serialized_location(0), index(-1) {}

  flatbuffers::Offset<flatbuffers::Vector<flatbuffers::Offset<
    reflection::KeyValue>>>
      SerializeAttributes(FlatBufferBuilder *builder,
                          const Parser &parser) const;

  std::string name;
  std::string file;
  std::vector<std::string> doc_comment;
  SymbolTable<Value> attributes;
  bool generated;  // did we already output code for this definition?
  Namespace *defined_namespace;  // Where it was defined.

  // For use with Serialize()
  uoffset_t serialized_location;
  int index;  // Inside the vector it is stored.
};

struct FieldDef : public Definition {
  FieldDef() : deprecated(false), required(false), key(false), padding(0) {}

  Offset<reflection::Field> Serialize(FlatBufferBuilder *builder, uint16_t id,
                                      const Parser &parser) const;

  Value value;
  bool deprecated; // Field is allowed to be present in old data, but can't be
                   // written in new data nor accessed in new code.
  bool required;   // Field must always be present.
  bool key;        // Field functions as a key for creating sorted vectors.
  bool native_inline;  // Field will be defined inline (instead of as a pointer)
                       // for native tables if field is a struct.
  size_t padding;  // Bytes to always pad after this field.
};

struct StructDef : public Definition {
  StructDef()
    : fixed(false),
      predecl(true),
      sortbysize(true),
      has_key(false),
      minalign(1),
      bytesize(0)
    {}

  void PadLastField(size_t min_align) {
    auto padding = PaddingBytes(bytesize, min_align);
    bytesize += padding;
    if (fields.vec.size()) fields.vec.back()->padding = padding;
  }

  Offset<reflection::Object> Serialize(FlatBufferBuilder *builder,
                                       const Parser &parser) const;

  SymbolTable<FieldDef> fields;
  bool fixed;       // If it's struct, not a table.
  bool predecl;     // If it's used before it was defined.
  bool sortbysize;  // Whether fields come in the declaration or size order.
  bool has_key;     // It has a key field.
  size_t minalign;  // What the whole object needs to be aligned to.
  size_t bytesize;  // Size if fixed.
};

inline bool IsStruct(const Type &type) {
  return type.base_type == BASE_TYPE_STRUCT && type.struct_def->fixed;
}

inline size_t InlineSize(const Type &type) {
  return IsStruct(type) ? type.struct_def->bytesize : SizeOf(type.base_type);
}

inline size_t InlineAlignment(const Type &type) {
  return IsStruct(type) ? type.struct_def->minalign : SizeOf(type.base_type);
}

struct EnumVal {
  EnumVal(const std::string &_name, int64_t _val)
    : name(_name), value(_val), struct_def(nullptr) {}

  Offset<reflection::EnumVal> Serialize(FlatBufferBuilder *builder) const;

  std::string name;
  std::vector<std::string> doc_comment;
  int64_t value;
  StructDef *struct_def;  // only set if this is a union
};

struct EnumDef : public Definition {
  EnumDef() : is_union(false) {}

  EnumVal *ReverseLookup(int enum_idx, bool skip_union_default = true) {
    for (auto it = vals.vec.begin() + static_cast<int>(is_union &&
                                                       skip_union_default);
             it != vals.vec.end(); ++it) {
      if ((*it)->value == enum_idx) {
        return *it;
      }
    }
    return nullptr;
  }

  Offset<reflection::Enum> Serialize(FlatBufferBuilder *builder,
                                     const Parser &parser) const;

  SymbolTable<EnumVal> vals;
  bool is_union;
  Type underlying_type;
};

inline bool EqualByName(const Type &a, const Type &b) {
  return a.base_type == b.base_type && a.element == b.element &&
         (a.struct_def == b.struct_def ||
          a.struct_def->name == b.struct_def->name) &&
         (a.enum_def == b.enum_def ||
          a.enum_def->name == b.enum_def->name);
}

struct RPCCall {
  std::string name;
  SymbolTable<Value> attributes;
  StructDef *request, *response;
};

struct ServiceDef : public Definition {
  SymbolTable<RPCCall> calls;
};

// Container of options that may apply to any of the source/text generators.
struct IDLOptions {
  bool strict_json;
  bool skip_js_exports;
  bool output_default_scalars_in_json;
  int indent_step;
  bool output_enum_identifiers;
  bool prefixed_enums;
  bool scoped_enums;
  bool include_dependence_headers;
  bool mutable_buffer;
  bool one_file;
  bool proto_mode;
  bool generate_all;
  bool skip_unexpected_fields_in_json;
  bool generate_name_strings;
<<<<<<< HEAD
  bool strict_rust;
=======
  bool escape_proto_identifiers;
  bool generate_object_based_api;
  std::string cpp_object_api_pointer_type;
  bool union_value_namespacing;
  bool allow_non_utf8;
>>>>>>> 69dc71b5

  // Possible options for the more general generator below.
  enum Language { kJava, kCSharp, kGo, kMAX };

  Language lang;

  IDLOptions()
    : strict_json(false),
      skip_js_exports(false),
      output_default_scalars_in_json(false),
      indent_step(2),
      output_enum_identifiers(true), prefixed_enums(true), scoped_enums(false),
      include_dependence_headers(true),
      mutable_buffer(false),
      one_file(false),
      proto_mode(false),
      generate_all(false),
      skip_unexpected_fields_in_json(false),
      generate_name_strings(false),
<<<<<<< HEAD
      strict_rust(false),
=======
      escape_proto_identifiers(false),
      generate_object_based_api(false),
      cpp_object_api_pointer_type("std::unique_ptr"),
      union_value_namespacing(true),
      allow_non_utf8(false),
>>>>>>> 69dc71b5
      lang(IDLOptions::kJava) {}
};

// This encapsulates where the parser is in the current source file.
struct ParserState {
  ParserState() : cursor_(nullptr), line_(1), token_(-1) {}

 protected:
  const char *cursor_;
  int line_;  // the current line being parsed
  int token_;

  std::string attribute_;
  std::vector<std::string> doc_comment_;
};

// A way to make error propagation less error prone by requiring values to be
// checked.
// Once you create a value of this type you must either:
// - Call Check() on it.
// - Copy or assign it to another value.
// Failure to do so leads to an assert.
// This guarantees that this as return value cannot be ignored.
class CheckedError {
 public:
  explicit CheckedError(bool error)
    : is_error_(error), has_been_checked_(false) {}

  CheckedError &operator=(const CheckedError &other) {
    is_error_ = other.is_error_;
    has_been_checked_ = false;
    other.has_been_checked_ = true;
    return *this;
  }

  CheckedError(const CheckedError &other) {
    *this = other;  // Use assignment operator.
  }

  ~CheckedError() { assert(has_been_checked_); }

  bool Check() { has_been_checked_ = true; return is_error_; }

 private:
  bool is_error_;
  mutable bool has_been_checked_;
};

// Additionally, in GCC we can get these errors statically, for additional
// assurance:
#ifdef __GNUC__
#define FLATBUFFERS_CHECKED_ERROR CheckedError \
          __attribute__((warn_unused_result))
#else
#define FLATBUFFERS_CHECKED_ERROR CheckedError
#endif

class Parser : public ParserState {
 public:
  explicit Parser(const IDLOptions &options = IDLOptions())
    : root_struct_def_(nullptr),
      opts(options),
      source_(nullptr),
      anonymous_counter(0) {
    // Just in case none are declared:
    namespaces_.push_back(new Namespace());
    known_attributes_["deprecated"] = true;
    known_attributes_["required"] = true;
    known_attributes_["key"] = true;
    known_attributes_["hash"] = true;
    known_attributes_["id"] = true;
    known_attributes_["force_align"] = true;
    known_attributes_["bit_flags"] = true;
    known_attributes_["original_order"] = true;
    known_attributes_["nested_flatbuffer"] = true;
    known_attributes_["csharp_partial"] = true;
    known_attributes_["streaming"] = true;
    known_attributes_["idempotent"] = true;
    known_attributes_["cpp_type"] = true;
    known_attributes_["cpp_ptr_type"] = true;
    known_attributes_["native_inline"] = true;
  }

  ~Parser() {
    for (auto it = namespaces_.begin(); it != namespaces_.end(); ++it) {
      delete *it;
    }
  }

  // Parse the string containing either schema or JSON data, which will
  // populate the SymbolTable's or the FlatBufferBuilder above.
  // include_paths is used to resolve any include statements, and typically
  // should at least include the project path (where you loaded source_ from).
  // include_paths must be nullptr terminated if specified.
  // If include_paths is nullptr, it will attempt to load from the current
  // directory.
  // If the source was loaded from a file and isn't an include file,
  // supply its name in source_filename.
  bool Parse(const char *_source, const char **include_paths = nullptr,
             const char *source_filename = nullptr);

  // Set the root type. May override the one set in the schema.
  bool SetRootType(const char *name);

  // Mark all definitions as already having code generated.
  void MarkGenerated();

  // Get the files recursively included by the given file. The returned
  // container will have at least the given file.
  std::set<std::string> GetIncludedFilesRecursive(
      const std::string &file_name) const;

  // Fills builder_ with a binary version of the schema parsed.
  // See reflection/reflection.fbs
  void Serialize();

  // Checks that the schema represented by this parser is a safe evolution
  // of the schema provided. Returns non-empty error on any problems.
  std::string ConformTo(const Parser &base);

  FLATBUFFERS_CHECKED_ERROR CheckBitsFit(int64_t val, size_t bits);

private:
  FLATBUFFERS_CHECKED_ERROR Error(const std::string &msg);
  FLATBUFFERS_CHECKED_ERROR ParseHexNum(int nibbles, int64_t *val);
  FLATBUFFERS_CHECKED_ERROR Next();
  FLATBUFFERS_CHECKED_ERROR SkipByteOrderMark();
  bool Is(int t);
  FLATBUFFERS_CHECKED_ERROR Expect(int t);
  std::string TokenToStringId(int t);
  EnumDef *LookupEnum(const std::string &id);
  FLATBUFFERS_CHECKED_ERROR ParseNamespacing(std::string *id,
                                             std::string *last);
  FLATBUFFERS_CHECKED_ERROR ParseTypeIdent(Type &type);
  FLATBUFFERS_CHECKED_ERROR ParseType(Type &type);
  FLATBUFFERS_CHECKED_ERROR AddField(StructDef &struct_def,
                                     const std::string &name, const Type &type,
                                     FieldDef **dest);
  FLATBUFFERS_CHECKED_ERROR ParseField(StructDef &struct_def);
  FLATBUFFERS_CHECKED_ERROR ParseAnyValue(Value &val, FieldDef *field,
                                          size_t parent_fieldn,
                                          const StructDef *parent_struct_def);
  FLATBUFFERS_CHECKED_ERROR ParseTable(const StructDef &struct_def,
                                       std::string *value, uoffset_t *ovalue);
  void SerializeStruct(const StructDef &struct_def, const Value &val);
  void AddVector(bool sortbysize, int count);
  FLATBUFFERS_CHECKED_ERROR ParseVector(const Type &type, uoffset_t *ovalue);
  FLATBUFFERS_CHECKED_ERROR ParseMetaData(SymbolTable<Value> *attributes);
  FLATBUFFERS_CHECKED_ERROR TryTypedValue(int dtoken, bool check, Value &e,
                                          BaseType req, bool *destmatch);
  FLATBUFFERS_CHECKED_ERROR ParseHash(Value &e, FieldDef* field);
  FLATBUFFERS_CHECKED_ERROR ParseSingleValue(Value &e);
  FLATBUFFERS_CHECKED_ERROR ParseEnumFromString(Type &type, int64_t *result);
  StructDef *LookupCreateStruct(const std::string &name,
                                bool create_if_new = true,
                                bool definition = false);
  FLATBUFFERS_CHECKED_ERROR ParseEnum(bool is_union, EnumDef **dest);
  FLATBUFFERS_CHECKED_ERROR ParseNamespace();
  FLATBUFFERS_CHECKED_ERROR StartStruct(const std::string &name,
                                        StructDef **dest);
  FLATBUFFERS_CHECKED_ERROR ParseDecl();
  FLATBUFFERS_CHECKED_ERROR ParseService();
  FLATBUFFERS_CHECKED_ERROR ParseProtoFields(StructDef *struct_def,
                                             bool isextend, bool inside_oneof);
  FLATBUFFERS_CHECKED_ERROR ParseProtoOption();
  FLATBUFFERS_CHECKED_ERROR ParseProtoKey();
  FLATBUFFERS_CHECKED_ERROR ParseProtoDecl();
  FLATBUFFERS_CHECKED_ERROR ParseProtoCurliesOrIdent();
  FLATBUFFERS_CHECKED_ERROR ParseTypeFromProtoType(Type *type);
  FLATBUFFERS_CHECKED_ERROR SkipAnyJsonValue();
  FLATBUFFERS_CHECKED_ERROR SkipJsonObject();
  FLATBUFFERS_CHECKED_ERROR SkipJsonArray();
  FLATBUFFERS_CHECKED_ERROR SkipJsonString();
  FLATBUFFERS_CHECKED_ERROR DoParse(const char *_source,
                                    const char **include_paths,
                                    const char *source_filename);
  FLATBUFFERS_CHECKED_ERROR CheckClash(std::vector<FieldDef*> &fields,
                                       StructDef *struct_def,
                                       const char *suffix,
                                       BaseType baseType);

 public:
  SymbolTable<StructDef> structs_;
  SymbolTable<EnumDef> enums_;
  SymbolTable<ServiceDef> services_;
  std::vector<Namespace *> namespaces_;
  std::string error_;         // User readable error_ if Parse() == false

  FlatBufferBuilder builder_;  // any data contained in the file
  StructDef *root_struct_def_;
  std::string file_identifier_;
  std::string file_extension_;

  std::map<std::string, bool> included_files_;
  std::map<std::string, std::set<std::string>> files_included_per_file_;

  std::map<std::string, bool> known_attributes_;

  IDLOptions opts;

 private:
  const char *source_;

  std::string file_being_parsed_;

  std::vector<std::pair<Value, FieldDef *>> field_stack_;

  int anonymous_counter;
};

// Utility functions for multiple generators:

extern std::string MakeCamel(const std::string &in, bool first = true);

struct CommentConfig;

extern void GenComment(const std::vector<std::string> &dc,
                       std::string *code_ptr,
                       const CommentConfig *config,
                       const char *prefix = "");

// Generate text (JSON) from a given FlatBuffer, and a given Parser
// object that has been populated with the corresponding schema.
// If ident_step is 0, no indentation will be generated. Additionally,
// if it is less than 0, no linefeeds will be generated either.
// See idl_gen_text.cpp.
// strict_json adds "quotes" around field names if true.
// If the flatbuffer cannot be encoded in JSON (e.g., it contains non-UTF-8
// byte arrays in String values), returns false.
extern bool GenerateText(const Parser &parser,
                         const void *flatbuffer,
                         std::string *text);
extern bool GenerateTextFile(const Parser &parser,
                             const std::string &path,
                             const std::string &file_name);

// Generate binary files from a given FlatBuffer, and a given Parser
// object that has been populated with the corresponding schema.
// See idl_gen_general.cpp.
extern bool GenerateBinary(const Parser &parser,
                           const std::string &path,
                           const std::string &file_name);

// Generate a C++ header from the definitions in the Parser object.
// See idl_gen_cpp.
extern std::string GenerateCPP(const Parser &parser,
                               const std::string &include_guard_ident);
extern bool GenerateCPP(const Parser &parser,
                        const std::string &path,
                        const std::string &file_name);

// Generate JavaScript code from the definitions in the Parser object.
// See idl_gen_js.
extern std::string GenerateJS(const Parser &parser);
extern bool GenerateJS(const Parser &parser,
                       const std::string &path,
                       const std::string &file_name);

// Generate Go files from the definitions in the Parser object.
// See idl_gen_go.cpp.
extern bool GenerateGo(const Parser &parser,
                       const std::string &path,
                       const std::string &file_name);

// Generate Java files from the definitions in the Parser object.
// See idl_gen_java.cpp.
extern bool GenerateJava(const Parser &parser,
                         const std::string &path,
                         const std::string &file_name);

// Generate Php code from the definitions in the Parser object.
// See idl_gen_php.
extern bool GeneratePhp(const Parser &parser,
                        const std::string &path,
                        const std::string &file_name);

// Generate Python files from the definitions in the Parser object.
// See idl_gen_python.cpp.
extern bool GeneratePython(const Parser &parser,
                           const std::string &path,
                           const std::string &file_name);

// Generate C# files from the definitions in the Parser object.
// See idl_gen_csharp.cpp.
extern bool GenerateCSharp(const Parser &parser,
                           const std::string &path,
                           const std::string &file_name);

// Generate Java/C#/.. files from the definitions in the Parser object.
// See idl_gen_general.cpp.
extern bool GenerateGeneral(const Parser &parser,
                            const std::string &path,
                            const std::string &file_name);

// Generate Rust files from the definitions in the Parser object.
// See idl_gen_rust.cpp.
extern bool GenerateRust(const Parser &parser,
                         const std::string &path,
                         const std::string &file_name);


// Generate a schema file from the internal representation, useful after
// parsing a .proto schema.
extern std::string GenerateFBS(const Parser &parser,
                               const std::string &file_name);
extern bool GenerateFBS(const Parser &parser,
                        const std::string &path,
                        const std::string &file_name);

// Generate a make rule for the generated JavaScript code.
// See idl_gen_js.cpp.
extern std::string JSMakeRule(const Parser &parser,
                              const std::string &path,
                              const std::string &file_name);

// Generate a make rule for the generated C++ header.
// See idl_gen_cpp.cpp.
extern std::string CPPMakeRule(const Parser &parser,
                               const std::string &path,
                               const std::string &file_name);

// Generate a make rule for the generated Java/C#/... files.
// See idl_gen_general.cpp.
extern std::string GeneralMakeRule(const Parser &parser,
                                   const std::string &path,
                                   const std::string &file_name);

// Generate a make rule for the generated text (JSON) files.
// See idl_gen_text.cpp.
extern std::string TextMakeRule(const Parser &parser,
                                const std::string &path,
                                const std::string &file_names);

// Generate a make rule for the generated binary files.
// See idl_gen_general.cpp.
extern std::string BinaryMakeRule(const Parser &parser,
                                  const std::string &path,
                                  const std::string &file_name);

// Generate GRPC Cpp interfaces.
// See idl_gen_grpc.cpp.
bool GenerateCppGRPC(const Parser &parser,
                     const std::string &path,
                     const std::string &file_name);

// Generate GRPC Go interfaces.
// See idl_gen_grpc.cpp.
bool GenerateGoGRPC(const Parser &parser,
                    const std::string &path,
                    const std::string &file_name);

}  // namespace flatbuffers

#endif  // FLATBUFFERS_IDL_H_
<|MERGE_RESOLUTION|>--- conflicted
+++ resolved
@@ -351,15 +351,12 @@
   bool generate_all;
   bool skip_unexpected_fields_in_json;
   bool generate_name_strings;
-<<<<<<< HEAD
   bool strict_rust;
-=======
   bool escape_proto_identifiers;
   bool generate_object_based_api;
   std::string cpp_object_api_pointer_type;
   bool union_value_namespacing;
   bool allow_non_utf8;
->>>>>>> 69dc71b5
 
   // Possible options for the more general generator below.
   enum Language { kJava, kCSharp, kGo, kMAX };
@@ -379,15 +376,12 @@
       generate_all(false),
       skip_unexpected_fields_in_json(false),
       generate_name_strings(false),
-<<<<<<< HEAD
       strict_rust(false),
-=======
       escape_proto_identifiers(false),
       generate_object_based_api(false),
       cpp_object_api_pointer_type("std::unique_ptr"),
       union_value_namespacing(true),
       allow_non_utf8(false),
->>>>>>> 69dc71b5
       lang(IDLOptions::kJava) {}
 };
 
@@ -741,4 +735,4 @@
 
 }  // namespace flatbuffers
 
-#endif  // FLATBUFFERS_IDL_H_
+#endif  // FLATBUFFERS_IDL_H_